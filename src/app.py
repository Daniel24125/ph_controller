
import socketio
import logging
from typing import Dict, Any
from pathlib import Path
import os
from dotenv import load_dotenv
from config.config_handler import DeviceConfigHandler, Validator
from operator import itemgetter
import traceback
<<<<<<< HEAD
import sys
import signal

=======
from instruments.experiment import ExperimentHandler
>>>>>>> 6044e384

# Load environment variables from .env.local
env_path = Path('.env.local')
load_dotenv(dotenv_path=env_path)

logging.basicConfig(
    level=logging.INFO,
    format='%(asctime)s - %(name)s - %(levelname)s - %(message)s'
)
logger = logging.getLogger(__name__)

sio = socketio.Client()


def signal_handler( sig, frame):
    print("\nShutting down gracefully...")
    cleanup()
    
def cleanup():
    if sio.connected:
        sio.disconnect()
    sys.exit(0)

signal.signal(signal.SIGINT, signal_handler)
signal.signal(signal.SIGTERM,signal_handler)


class DeviceSocketClient:

    def __init__(
        self, 
        server_url: str = None
    ):
       
        self.server_url = server_url or os.getenv('SOCKET_SERVER_URL')
        self.config_handler = DeviceConfigHandler()
        self.connected = False
         # Set up signal handlers
        self.event_handlers_registrations()
        self.validator = Validator()
        self.experimentHandler = ExperimentHandler(self.sio)

    def event_handlers_registrations(self):
        # Register event handlers
<<<<<<< HEAD
        sio.on('connect', self._handle_connect)
        sio.on('disconnect', self._handle_disconnect)
        sio.on('updateDeviceConfig', self._handle_config_update)
=======
        self.sio.on('connect', self._handle_connect)
        self.sio.on('disconnect', self._handle_disconnect)
        self.sio.on('updateDeviceConfig', self._handle_config_update)
        self.sio.on('command', self._receive_command)

    def _receive_command(self, cmd): 
        try: 
            self.experimentHandler.start_experiment(cmd)
        except Exception as err: 
            self.report_error(err)
            
>>>>>>> 6044e384

    def appy_cmd(self, cmd):
        """Applies the received command after validation"""
        cmd_pipline={
            "device|update": {"fn": self.config_handler.update_device_info, "args": None},
            "configuration|create": {"fn": self.config_handler.add_device_configuration, "args": None},
            "configuration|update": {"fn": self.config_handler.update_device_configuration_info, "args": None},
            "configuration|delete": {"fn": self.config_handler.delete_device_configuration, "args": ["configurationID"]},
            "location|create": {"fn": self.config_handler.add_location, "args": ["configurationID"]},
            "location|update": {"fn": self.config_handler.update_location_info, "args": ["configurationID", "locationID"]},
            "location|delete": {"fn": self.config_handler.delete_location, "args": ["configurationID", "locationID"]},
            "sensor|create": {"fn": self.config_handler.add_sensor, "args": ["configurationID", "locationID"]},
            "sensor|update": {"fn": self.config_handler.update_sensor_info, "args": ["configurationID", "locationID", "sensorID"]},
            "sensor|delete": {"fn": self.config_handler.delete_sensor, "args": ["configurationID", "locationID", "sensorID"]},
        }
        context, operation, data = itemgetter("context", "operation", "data")(cmd)

        pipe_cmd = f"{context}|{operation}"
        pipeline_fn = cmd_pipline[pipe_cmd]["fn"]
        pipeline_args = cmd_pipline[pipe_cmd]["args"]
        if bool(pipeline_args): 
            args = [data[arg] for arg in pipeline_args]
            pipeline_fn(data, *args)
        else: 
            pipeline_fn(data)

    def _handle_connect(self) -> None:
        """Handle successful connection to server."""
        self.connected = True
        logger.info(f"Connected to server: {self.server_url}")
        # Send initial device configuration
        sio.emit("register_client", "rpi")
        sio.emit("get_rpi_config", self.config_handler.get_config())


    def _handle_disconnect(self) -> None:
        """Handle disconnection from server."""
        self.connected = False
        logger.info("Disconnected from server")

    def _handle_config_update(self, cmd: Dict[str, Any]) -> None:
        """
            Handle configuration update from server.
            args: 
                cmd: {
                    context: device | configuration | location | sensor, 
                    operation: create | update | delete
                    data: {
                        id -> in CUD operations,
                        name -> U operations,
                        configurationData -> U operations, 
                        locationsData -> U operations,
                        sensorData -> U operations,
                    }
                }
        """ 
        
        try:
            logger.info(f"Received config update: {cmd}")
            self.validator.validateConfigOperationCommand(cmd)
            self.appy_cmd(cmd)
            sio.emit("refresh_device_data", self.config_handler.get_config())
        except Exception as e:
            logger.error(traceback.format_exc())
            logger.error(f"Error handling config update: {e}")
            sio.emit('error', {
                'message': str(e),
                'device_id': self.config_handler.get_config().get('id')
            })

    def send_sensor_data(self, sensor_data: Dict[str, Any]) -> None:
        """Send sensor data to server."""
        if self.connected:
            print("Send data")
            # sio.emit('sensorData', {
            #     'device_id': self.config_handler.get_config().get('device_id'),
            #     'data': sensor_data
            # })
        else:
            logger.warning("Not connected to server. Cannot send sensor data.")

    def connect(self) -> None:
        """Connect to the Socket.IO server."""
        try:
            sio.connect(self.server_url)
        except Exception as e:
            logger.error(f"Connection error: {e}")

    def disconnect(self) -> None:
        """Disconnect from the Socket.IO server."""
        if self.connected:
            sio.disconnect()
    
  
    def start(self) -> None:
        """Start the Socket.IO client with automatic reconnection."""
        while True:
            try:
                if not self.connected:
                    self.connect()
                sio.sleep(1)
            except Exception as e:
                logger.error(f"Error in client: {e}")
                if self.connected:
                    cleanup()

    def report_error(self, err): 
        logger.error(f"An error occured in a device command: {err}")
        self.sio.emit("error", {
            "message": f"An error occured in a device command: {err}",
            "device_id": self.config_handler.get_config()["id"]
        })

if __name__ == "__main__": 
    try:
        socket = DeviceSocketClient(server_url="http://localhost:8000")
        socket.start()
    except KeyboardInterrupt:
        logger.info("Disconnecting from the server") 
        socket.cleanup()<|MERGE_RESOLUTION|>--- conflicted
+++ resolved
@@ -8,13 +8,10 @@
 from config.config_handler import DeviceConfigHandler, Validator
 from operator import itemgetter
 import traceback
-<<<<<<< HEAD
 import sys
 import signal
 
-=======
 from instruments.experiment import ExperimentHandler
->>>>>>> 6044e384
 
 # Load environment variables from .env.local
 env_path = Path('.env.local')
@@ -59,15 +56,10 @@
 
     def event_handlers_registrations(self):
         # Register event handlers
-<<<<<<< HEAD
         sio.on('connect', self._handle_connect)
         sio.on('disconnect', self._handle_disconnect)
         sio.on('updateDeviceConfig', self._handle_config_update)
-=======
-        self.sio.on('connect', self._handle_connect)
-        self.sio.on('disconnect', self._handle_disconnect)
-        self.sio.on('updateDeviceConfig', self._handle_config_update)
-        self.sio.on('command', self._receive_command)
+        sio.on('command', self._receive_command)
 
     def _receive_command(self, cmd): 
         try: 
@@ -75,7 +67,6 @@
         except Exception as err: 
             self.report_error(err)
             
->>>>>>> 6044e384
 
     def appy_cmd(self, cmd):
         """Applies the received command after validation"""
